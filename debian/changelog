python-debian (0.1.44) UNRELEASED; urgency=medium

<<<<<<< HEAD
  * Add support for zstd compression (LP: #1923845)

 -- Simon Chopin <simon.chopin@canonical.com>  Wed, 09 Feb 2022 11:39:50 +0100
=======
  * Use logging.warning rather than warnings for data problems.

 -- Jelmer Vernooĳ <jelmer@debian.org>  Thu, 07 Apr 2022 18:45:11 +0100
>>>>>>> 0ba76cd8

python-debian (0.1.43) unstable; urgency=medium

  [ Jelmer Vernooĳ ]
  * Support the Files-Included field in debian/copyright.

  [ Stuart Prescott ]
  * Always run both mypy and pylint on CI.
  * Fix URL for API documentation in README.rst (Closes: #995442).
  * RTS parser: minor documentation fixes.
  * Declare minimum Python version of 3.5 for most modules except the
    RTS parser. Add CI testing with Python 3.5 (Closes: #997857).

  [ Niels Thykier ]
  * RTS parser: Handle leading tabs for setting values (Closes: #996785).
  * RTS parser: Preserve original field case (Closes: #996784).
  * RTS parser: Expose str type for keys in paragraphs (Closes: #996783).

 -- Stuart Prescott <stuart@debian.org>  Sun, 16 Jan 2022 13:03:02 +1100

python-debian (0.1.42) unstable; urgency=medium

  "The Hitchhiker's Guide to the Galaxy" release.

  [ Jelmer Vernooĳ ]
  * Use logging for warnings about data that's being read, rather than
    the warnings module.

  [ Stuart Prescott ]
  * Fix type checks for mypy 0.910
  * Refactor CI code to be less repetitive.
  * Fix autopkgtest invocation of py.test.
  * Silence lintian complaint about touching the dpkg database in the
    examples.
  * Update Standards-Version to 4.6.0 (no changes required).
  * Add RTS parser to setup.py so that it is installed.
  * Add copyright attribution for RTS parser.

  [ Niels Thykier ]
  * RTS parser: Accept tabs as continuation line marker. Closes: #994854
  * Interpretation: Preserve tab as continuation line if used
  * CI: Always build docs; only publish it for master
  * RTS parser: Make value interpretation tokenization consistent
  * RTS parser: Add interpretation for Uploaders field

 -- Stuart Prescott <stuart@debian.org>  Mon, 18 Oct 2021 17:12:47 +1100

python-debian (0.1.41) experimental; urgency=medium

  [ Stuart Prescott ]
  * Drop some old python version checks (Closes: #986550)
  * Skip tests that use apt_pkg if unavailable
  * Run tests in absense of recommended packages
  * Drop use of six.
  * Drop old version constraints in autopkgtest tests
  * Generate .deb packages for tests on-demand
  * Add contextmanager to DebFile
  * Fix sphinx _static config

  [ Niels Thykier ]
  * Added format/comment preserving deb822 parser as debian._deb822_repro.
  * CI: Add coverage reports
  * Use py.test for running tests

  [ Jelmer Vernooĳ ]
  * Add Build-Depends-Arch, Build-Conflicts-Arch to list of relationship
    fields. Closes: #985492

 -- Jelmer Vernooĳ <jelmer@debian.org>  Sat, 18 Sep 2021 22:36:23 +0100

python-debian (0.1.40) experimental; urgency=medium

  [ Jelmer Vernooĳ ]
  * In debian.changelog.get_maintainer, cope with unknown UIDs. Closes:
    #980385

  [ Niels Thykier ]
  * Add some doctest SKIP markers to the code (MR!45).
  * Fix examples in code (MR!41, MR!43).

  [ Frédéric Pierret ]
  * Numerous enhancements to the deb822.BuildInfo class (MR!40).

  [ Stuart Prescott ]
  * Update annotations for mypy 0.8.00.
  * Include portability patch for pwd module on Windows from MR!38, with
    thanks to Ryan Pavlik for the report and Carmen Bianca Bakker for the
    implementation.
  * Drop the deb822.BuildInfo.get_debian_suite function.
  * Stop testing with Python 2.7.

  [ Debian Janitor ]
  * Remove constraints unnecessary since stretch:
    + Build-Depends: Drop versioned constraint on binutils.

 -- Stuart Prescott <stuart@debian.org>  Mon, 28 Jun 2021 18:09:46 +1000

python-debian (0.1.39) unstable; urgency=medium

  [ Stuart Prescott ]
  * Move re.compile calls out of functions (Closes: #971960).
  * Revert unintended renaming of Changelog.get_version/set_version
    (Closes: #975910).
  * Add a type for .buildinfo files (deb822.BuildInfo) (Closes: #875306).
  * Add support for SHA1-Download and SHA256-* variants in PdiffIndex class
    for .diff/Index files (Closes: #970824).
  * Permit single-character package names in dependency relationship
    specifications (Closes: #977355).
  * Silence deprecation warnings in the test suite.
  * Test that UserWarning is emitted in tests where it should be.
  * Update Standards-Version to 4.5.1 (no changes required).
  * Update to debhelper-compat (= 13).
  * Update examples to use #!/usr/bin/python3.
  * Fix tabs vs spaces in examples.
  * Provide accessor for source package version for binary packages
    (Closes: #934273).

  [ Jose Luis Rivero ]
  * Allow debian_support.PackageFile to accept StringIO as well as BytesIO.

  [ Ansgar ]
  * Change handling of case-insensitive field names to allow Deb822 objects
    to be serialised  (Closes: #975915).

  [ Jelmer Vernooĳ ]
  * Add myself to uploaders.

  [ Johannes 'josch' Schauer ]
  * Add SHA265 support to handling of pdiffs.
  * Add support for additional headers for merged pdiffs to PDiffIndex.
  * Allow debian_support.patches_from_ed_script to consume both bytes and str.

 -- Stuart Prescott <stuart@debian.org>  Sat, 19 Dec 2020 11:59:40 +1100

python-debian (0.1.38) unstable; urgency=medium

  [ Jelmer Vernooĳ ]
  * Add a debian.watch module for parsing watch files.
  * Prevent stripping of last newline in initial lines before changelog files.
  * Add a Copyright.files_excluded field.
  * Allow specifying allow_missing_author when reserializing changelog
    entries.

  [ Stuart Prescott ]
  * Fix CI error from typeshed.
  * Add lots more type annotations to the code.
  * Enable mypy and pylint in the CI pipeline for merge requests.

  [ Dato Simó ]
  * Remove myself from Uploaders.

 -- Stuart Prescott <stuart@debian.org>  Sun, 04 Oct 2020 15:09:46 +1100

python-debian (0.1.37) unstable; urgency=medium

  [ Sandro Tosi ]
  * Drop python2 support; Closes: #937691
  * lib/debian/doc-debtags
    - run using python3

  [ Stuart Prescott ]
  * Update Standards-Version to 4.5.0 (no changes required).
  * Add Rules-Requires-Root: no.
  * Test with all supported Python 3 interpreters at build time, not only
    in the autopkgtest tests.
  * Include the version of the interpreter in the test output.
  * Update from pylint3 to pylint.
  * Fix some pylint warnings.
  * Include pylint and mypy checks for merge requests on salsa.
  * Add additional metadata to setup.py, with thanks to Konrad Weihmann for
    the suggestion.

  [ Colin Watson ]
  * Parse Built-Using relationship fields.

  [ Michael Hudson-Doyle ]
  * Run tests with 'supported' not 'installed' Python 3 interpreters.

 -- Stuart Prescott <stuart@debian.org>  Sat, 11 Apr 2020 17:54:43 +1000

python-debian (0.1.36) unstable; urgency=medium

  * Support streams without a filename in ArMember, with thanks to Matthias
    Dellweg for the patch.
  * Update autopkgtest variables in tests.
  * Update Standards-Version to 4.4.0 (no changes required).
  * Update to debhelper-compat 12.
  * Update type annotations for newer mpypy.

 -- Stuart Prescott <stuart@debian.org>  Sun, 01 Sep 2019 23:50:42 +1000

python-debian (0.1.35) unstable; urgency=medium

  [ Stuart Prescott ]
  * Fix decode error when using debian_support.PackageFile by allowing the
    caller to specify an encoding, defaulting to UTF-8 (Closes: #928655).
  * Remove needs-recommends from autopkgtest definitions.

  [ Jan Teske ]
  * Fix overwriting of names in importing abc.Mapping and typing.Mapping.

  [ Jelmer Vernooĳ ]
  * Correctly raise NotMachineReadableError when no format is set.

 -- Stuart Prescott <stuart@debian.org>  Thu, 30 May 2019 00:23:06 +1000

python-debian (0.1.34) unstable; urgency=medium

  [ Jelmer Vernooĳ ]
  * Fix typo in changelog.py documentation.

  [ Stuart Prescott ]
  * Fix "DeprecationWarning" regarding the move of ABCs from collections to
    collections.abc, with thanks to Jakub Wilk for the report
    (Closes: #914737).
  * Add accessors for Version objects from Deb822 (Closes: #901651).
  * Issue warnings if calling code requested use of python-apt for processing
    a Deb822 file but that request could not be honoured (see: #913274).
  * Make internal parser match python-apt in strictness when dealing with
    Packages and Sources files (Closes: #913274).
  * Update Standards-Version to 4.3.0 (no changes required).

 -- Stuart Prescott <stuart@debian.org>  Fri, 18 Jan 2019 01:14:54 +1100

python-debian (0.1.33) unstable; urgency=medium

  * Switch to salsa.debian.org URLs for homepage, source location etc.
  * Bump to debhelper compat 11 (no changes required).
  * Update standards-version to 4.2.0 (no changes required).
  * Enable the test suite as a CI pipeline on salsa.debian.org.
  * Enable building of API documentation using sphinx.
  * Publish the API documentation via salsa.
  * Fix up various rst issues in documentation and move around docs so that
    they can be included in the sphinx output (Closes: #894214).
  * Fix handling of http vs https in copyright-format/1.0 parser.
  * Add Python 2 compatible type annotation comments throughout.
  * Considerable code polish based on pylint and mypy.

 -- Stuart Prescott <stuart@debian.org>  Sun, 19 Aug 2018 17:19:11 +1000

python-debian (0.1.32) unstable; urgency=medium

  * Fix regexps that are invalid escape sequences with Python 3.6, with thanks
    to Ville Skyttä <ville.skytta@iki.fi> for the patch (Closes: #878434).
  * Fix spelling errors, with thanks to Ville Skyttä <ville.skytta@iki.fi>
    for the patch (Closes: #878435).
  * Add additional documentation about how python-apt is used, with thanks to
    Matthieu Caneill <matt@brokenwa.re> for the patch (Closes: #862058).
  * Extend Deb822 parser to allow underscores in the field name, with thanks
    to Gerhard Poul <gerhard.poul@gmail.com> for the patch.
  * Update Vcs fields to point to salsa.debian.org, with thanks to John Wright
    for doing the migration.
  * Update Standards-Version to 4.1.3 (no changes required).

 -- Stuart Prescott <stuart@debian.org>  Sat, 17 Feb 2018 16:37:18 +1100

python-debian (0.1.31) unstable; urgency=medium

  * Fix codename for 'rex' release, With thanks to Philipp Hahn
    <hahn@univention.de> for the report and patch (Closes: #863724).
  * Include archqual in the deb822.PkgRelation.str output, with thanks to
    Maximiliano Curia <maxy@debian.org> for the report and patch
    (Closes: #868249).
  * Use unittest rather than nose for test suite discovery (Closes: #851324).
  * Update Standards-Version to 4.1.0 (no changes required).
  * Use dpkg's pkg-info.mk to get package version in d/rules.
  * Add debian/HACKING with some notes about the package.

 -- Stuart Prescott <stuart@debian.org>  Sun, 24 Sep 2017 12:38:37 +1000

python-debian (0.1.30) unstable; urgency=medium

  * Add missing chardet dependency in setup.py.in (Closes: #838695, #841071).
  * Add stretch, buster and bullseye to known releases (Closes: #849058).
  * Allow iter_paragraphs to accept bytes under Python 3 (Closes: #833375).
  * Don't suppress ChangelogParseError in strict mode when reading in a
    changelog via the constructor (Closes: #844026).
  * Add experimental API for ftp-master archive removals data (Closes: #473793).

 -- Stuart Prescott <stuart@debian.org>  Wed, 25 Jan 2017 12:18:27 +1100

python-debian (0.1.29) unstable; urgency=medium

  * Fix handling of gpgv output from gnupg 2 (Closes: #782904).
  * Explain what type was passed when raising the TypeError, with thanks to
    Chris Lamb <lamby@debian.org> for the patch (Closes: #833363).
  * Include examples and extra docs in python3-debian package (Closes: #833368).

 -- Stuart Prescott <stuart@debian.org>  Thu, 18 Aug 2016 23:27:48 +1000

python-debian (0.1.28) unstable; urgency=medium

  * Change comment handling code in test suite to fix building with updated
    apt packages, with thanks to Neil Williams and Barry Warsaw for the patches
    (Closes: #807351).
  * Add support for uncompressed control.tar deb member (Closes: #761298).
  * Bump standards-version to 3.9.8 (no changes required).
  * Update Vcs URLs to https ones.
  * Remove support for broken timezone names from changelog parsing, with
    thanks to Guillem Jover for the patch (Closes: #792415).
  * Allow changelog entries to be accessed by sequence number or by version
    string (Closes: #634849).

 -- Stuart Prescott <stuart@debian.org>  Wed, 15 Jun 2016 00:45:45 +1000

python-debian (0.1.27) unstable; urgency=medium

  * Tighten whitespace handling in GPG Armor Header lines, with thanks to
    Guillem Jover for the patch (Closes: #782276).

 -- Stuart Prescott <stuart@debian.org>  Wed, 15 Apr 2015 00:53:27 +1000

python-debian (0.1.26) unstable; urgency=medium

  * Fix FTBFS with binutils >= 2.25-6 by turning off determinism in ar
    archives when building archives in the test suite, thanks to Dmitry
    Shachnev for the patch (Closes: #781543).
  * Require binutils >= 2.23 for building and in the autopkgtest tests to
    ensure that ar understands the option to suppress determinism.

 -- Stuart Prescott <stuart@debian.org>  Sat, 04 Apr 2015 00:39:02 +1100

python-debian (0.1.25) unstable; urgency=medium

  * deb822: More encoding gymnastics to support parsing signed files
    opened in text mode (Closes: #764380).

 -- John Wright <jsw@debian.org>  Tue, 21 Oct 2014 22:32:26 -0700

python-debian (0.1.24) unstable; urgency=medium

  * copyright module: make Copyright objects iterable
  * debian_support.list_releases(): update release list (Closes: #758027)

 -- Stefano Zacchiroli <zack@debian.org>  Wed, 01 Oct 2014 16:41:15 +0200

python-debian (0.1.23) unstable; urgency=medium

  [ Stuart Prescott ]
  * Add sha512 sums to Release and Sources (Closes: #732599).
  * Use warnings rather than stderr in PkgRelation (Closes: #712513).
  * Expose the list of bugs closed by a changelog entry; thanks to Jelmer
    Vernooi and Stefano Rivera for patches (Closes: #634848).
  * Add support for .deb with uncompressed data.tar member (Closes: #718355).
  * Prefer the internal parser rather than apt's TagFile for processing deb822
    files unless explicitly called to process Packages or Sources files:
    - prevents paragraph parsing truncating on comments (Closes: #743174).
    - fix parsing of paragraphs when separated by more whitespace than just a
      newline (Closes: #655988). (Finally fixing interactions with devscripts'
      wrap-and-sort!)
  * Parse foreign architecture (package:any) relationships and also other
    multi-arch related relationships (Closes: #670679)
  * Parse build-profiles syntax.

  [ John Wright ]
  * Fix a GPG validation bug.  With some trailing whitespace, the code
    could be tricked into validating a signature, but using the bogus
    data after the signed section (Closes: #695932).
  * Drop support for python2.5.  (This allows us to do fewer import hacks
    in deb822, and probably other modules as well.)
  * Add a deb822.RestrictedWrapper class, for exposing read-only access
    to a Deb822 instance's field values as strings, while restricting
    write access to some fields, which are exposed via properties.
  * deb822.Deb822Dict.dump: Add a text_mode parameter for dumping to
    file(-like) objects that assume text/unicode input.
  * Add a copyright module, for parsing machine-readable debian/copyright
    files (Closes: #671485).
  * Make deb822 tests hermetic with respect to debian-keyring updates
    (Closes: #760488).

 -- John Wright <jsw@debian.org>  Wed, 10 Sep 2014 23:18:38 -0700

python-debian (0.1.22) unstable; urgency=low

  [ John Wright ]
  * Acknowledge NMUs.  (Thanks for your work, Colin and Fathi!)
  * arfile.ArFile.extractfile: Return a matching member even if it is
    not the first one in the archive.  Thanks to Mika Eloranta for the
    report and patch. (Closes: #689313)
  * deb822.Deb822.iter_paragraphs: Actually work with string input.
    Thanks to Stefano Rivera for the patch. (Closes: #647455)

  [ Stuart Prescott ]
  * Add myself to Uploaders.
  * Change Vcs-* URLs to canonical locations.
  * Switch build system to short form dh and pybuild.
  * Use nose to run test suite.
  * Add autopkgtest test suite.

  [ John Wright ]
  * python_support: Avoid hashlib dependency, using the built-in _sha or
    _sha1 module (depending on Python version) instead.  That way we
    don't link in OpenSSL, which has an incompatible license.
    (Closes: 747031)

 -- John Wright <jsw@debian.org>  Wed, 11 Jun 2014 02:25:21 -0700

python-debian (0.1.21+nmu3) unstable; urgency=medium

  * Non-maintainer upload.
  * Add support for xz-compressed packages. (Closes: #506861)
  * Byte-compile python modules for python3-debian. (Closes: #709935)

 -- Fathi Boudra <fabo@debian.org>  Tue, 29 Apr 2014 20:32:47 +0300

python-debian (0.1.21+nmu2) unstable; urgency=low

  * Non-maintainer upload.
  * In Python 2, restore Deb822Dict.has_key method for compatibility.
    (Closes: #686731)

 -- Colin Watson <cjwatson@debian.org>  Wed, 05 Sep 2012 11:28:58 +0100

python-debian (0.1.21+nmu1) unstable; urgency=low

  * Non-maintainer upload.
  * Port to Python 3. (Closes: #625509)

 -- Colin Watson <cjwatson@debian.org>  Wed, 22 Aug 2012 16:27:05 +0100

python-debian (0.1.21) unstable; urgency=low

  [ Tshepang Lekhonkhobe ]
  * test_changelog.py: Close open files. (Closes: #625672)

  [ John Wright ]
  * deb822: Allow ':' as the first character of a value.
    (Closes: #597249)
  * deb822: Avoid dumping unparseable data. (Closes: #597120)
  * Clean up deb822.GpgInfo implementation:
    - Change several @staticmethod decorated methods to @classmethod,
      since they call the class constructor.
    - from_sequence now can accept both sequences of newline-terminated
      strings and the output of str.splitlines().
    - from_file now actually calls the from_sequence method.
      (Closes: #627058)
    - from_sequence now makes a copy of the initial args list before
      extending it. (Closes: #627060)
    - Keyrings are no longer checked for accessibility, since gpgv can
      accept keyring arguments that are under the GnuPG home directory,
      regardless of the current directory. (Closes: #627063)
  * deb822.Deb822.gpg_info takes an optional keyrings argument.
  * deb822: Don't interpret lines starting with '#'. (Closes: #632306)

  [ Colin Watson ]
  * Use dh_python2 instead of python-support. (Closes: #631392)

 -- John Wright <jsw@debian.org>  Wed, 03 Aug 2011 23:07:17 -0700

python-debian (0.1.20) unstable; urgency=low

  * Fix FTBFS, caused by referring to apt_pkg in a test with no
    python-apt Build-Depends. (Closes: #623011)
  * changelog: Implement __unicode__ in ChangeBlock and Changelog.
    (Closes: #561805)

 -- John Wright <jsw@debian.org>  Sun, 17 Apr 2011 17:37:44 -0700

python-debian (0.1.19) unstable; urgency=low

  * debian_support.BaseVersion: Disallow ':' in upstream version if
    there is no epoch.  Original patch by Steve Kowalik.
    (Closes: #619997)

 -- John Wright <jsw@debian.org>  Fri, 15 Apr 2011 02:05:45 -0700

python-debian (0.1.18+nmu1) unstable; urgency=low

  * Non-maintainer upload.
  * Migrate to new python-apt API (Closes: #604544)

 -- Julian Andres Klode <jak@debian.org>  Tue, 05 Apr 2011 11:02:08 +0200

python-debian (0.1.18) unstable; urgency=low

  * Support installation together with older versions of python-apt.
    Original patch by Jelmer Vernooij. (Closes: #590805)

 -- John Wright <jsw@debian.org>  Wed, 04 Aug 2010 01:16:52 -0700

python-debian (0.1.17) unstable; urgency=low

  [ James Westby ]
  * Use os.path.normpath to hide python version differences

  [ John Wright ]
  * test_deb822.py: Make test_gpg_info more robust (Closes: #582878)
  * deb822: Use chardet to try to detect character encodings as necessary
    - This is only used when the specified encoding doesn't work.  It's mainly
      useful for files containing multiple deb822 paragraphs with mixed
      encodings, like etch's Sources file. (Closes: #586021)

 -- John Wright <jsw@debian.org>  Sun, 25 Jul 2010 02:07:11 -0700

python-debian (0.1.16) unstable; urgency=low

  * debian_support: Be more careful in case apt_pkg is not available
    - If apt_pkg is not available, AptPkgVersion now raises
      NotImplementedError on any initialization attempt
    - test_debian_support.py now doesn't try to test AptPkgVersion if
      apt_pkg is not available
  * test_deb822.py: Don't test gpg info if debian-keyring is not
    available (Closes: #573934)
  * Use the warnings system to report deprecation warnings
    (Closes: #573945)
  * Change examples and control file to refer to debian instead of
    debian_bundle

 -- John Wright <jsw@debian.org>  Mon, 15 Mar 2010 20:02:17 -0600

python-debian (0.1.15) unstable; urgency=low

  [ John Wright ]
  * deb822: Don't ignore leading newlines on field data with apt_pkg
    (Closes: #466753)
  * changelog: Consistently parse different types of inputs.  The
    previous implementation added extra newlines when given a file
    object as input, rather than the result of str.splitlines().
    (Closes: #539316)
  * deb822: Faster non-shared storage by keeping a TagFile object
    around for each Deb822 object yielded

  [ Stefano Zacchiroli ]
  * make debian_support.Version hashable, patch from Piotr Ożarowski
    (Closes: #543223)

  [ Filippo Giunchedi ]
  * changelog: add iterator over changelog blocks (Closes: #539334)
  * changelog: split tests into tests/test_changelog.py for consistency

  [ John Wright ]
  * deb822: Use the apt_pkg.TagFile class instead of apt_pkg.ParseTagFile()
    (Closes: #552190)
  * test_deb822.py: Update to support new gpg "SIG_ID" algorithm
  * deb822: Better support for non-ascii values.  Deb822 objects now
    always contain unicode objects instead of strings.  Use the encoding
    argument to Deb822's initializer and its iter_paragraphs class
    method if the encoding of a file you are reading in is not utf-8.
    (The dump method also takes an encoding argument, if you wish the
    output not to be utf-8-encoded.) (Closes: #495272)
  * Use the apt_pkg.TagFile iterator interface instead of hacking its
    offset.  As of python-apt version 0.7.94, that interface doesn't use
    shared storage. (Closes: #571470)
  * debian_support: Add a native python Version class, based on Raphael
    Hertzog's DpkgVersion class in the PTS (Closes: #562257, #573009)

  [ Jelmer Vernooij ]
  * Remove unused imports in the debfile and debtags modules

  [ John Wright ]
  * changelog: Use debian_support.Version directly
  * Deprecate the 'debian_bundle' package in favor of a new 'debian'
    package (Closes: #570210)
  * debian_support: split tests into tests/test_debian_support.py for
    consistency
  * Convert to "3.0 (native)" source format and update Standards-Version
    to 3.8.4 (no changes necessary)

 -- John Wright <jsw@debian.org>  Sun, 14 Mar 2010 05:04:50 -0600

python-debian (0.1.14) unstable; urgency=low

  [ Stefano Zacchiroli ]
  * setup.py.in: switch to setuptools, which are able to generate eggs;
    add matching build-dep on python-setuptools (Closes: #525694)
  * examples/deb822/: add new example render-dctrl, to render packages in
    a dctrl-tools pipeline (using Markdown as long description syntax)
  * deb822: use __new__ to sub-class strings for case-insensitiveness;
    former approach is deprecated with python 2.6.
    Thanks to Loïc Minier for the patch. (Closes: #524061)

  [ Filippo Giunchedi ]
  * deb822: parse also Binary as PkgRelation, thus add .binary attribute

  [ Muharem Hrnjadovic ]
  * fixed changelog parser exception raised when dealing with empty
    changelog files (LP: #400589).

 -- Stefano Zacchiroli <zack@debian.org>  Sat, 18 Jul 2009 21:26:40 +0200

python-debian (0.1.13) unstable; urgency=low

  [ John Wright ]
  * deb822: Correctly handle deletion of keys that only exist in a pre-parsed
    dictionary

  [ Stefano Zacchiroli ]
  * change naming convention to match PEP 8, with backward compatibility
    (and deprecation warnings) for all old names. Thanks to Ben Finney for
    the patch. (Closes: #489722)
  * Switch from "sha" module to "hashlib": fix a deprecation warning of
    Python 2.6. As a consequence, update pyversions to require a minimum
    of Python 2.5, which is available also in stable now. (Closes: #518427)
  * debian_support.PackageFile: allow for stanza separators made of tabs
    and spaces in addition to newlines (Closes: #501927)
  * bump Standards-Version to 3.8.1 (no changes needed)

 -- Stefano Zacchiroli <zack@debian.org>  Tue, 07 Apr 2009 10:21:04 +0200

python-debian (0.1.12) unstable; urgency=low

  [ Filippo Giunchedi ]
  * Add initial support to deb822 for gpg signature checking (Closes: #485829)
  * Suggest gpgv for signature checking

  [ Stefano Zacchiroli ]
  * deb822: add support for pretty printing structured inter-package
    relationships (and relevant tests)
  * debfile: add support for .tar.bz2 parts contained in .deb packages, and
    relative regression test. Thanks to Cameron Dale and Tom Parker.
    (Closes: #462859).

  [ John Wright ]
  * deb822: allow the use of unicode objects in __getitem__
  * changelog: fix the "topline" regular expression to match the one in dpkg's
    Dpkg/Changelog/Debian.pm so that it allows '.' and '+' in the distribution
    field
  * deb822: Add a use_apt_pkg parameter to Deb822.iter_paragraphs.  Now,
    callers can set use_apt_pkg=True and shared_storage=False (now the default)
    in order to take advantage of apt_pkg's speed and still be able to use
    values across iterations.  (Closes: #504413)

 -- John Wright <jsw@debian.org>  Wed, 05 Nov 2008 16:03:40 -0700

python-debian (0.1.11) unstable; urgency=low

  [ James Westby ]
  * Allow urgency=HIGH and other words made of capital letters there, see
    fuse's changelog.
  * Allow any number of spaces before "urgency" in the header line of a
    changelog, see lvm2's changelog in Ubuntu.
  * Overhaul the parsing code to follow that used by dpkg-parsechangelog.py,
    making it much more robust.
    - There is now a "strict" option to turn warnings in to errors. It is
      on by default.
  * The file parameter in the changelog can now be a file-like object,
    to save reading a file to a string first. Thanks to Tilman Koschnick.
    (Closes: #487797)

  [ John Wright ]
  * debian/control:
    - Fix a typo in the Description field (Closes: #483688)
  * debian_bundle/deb822.py: Checksums-Sha1 and Checksums-Sha256 don't have
    section or priority subfields (Closes: #487902)

  [ Stefano Zacchiroli ]
  * debian_bundle/deb822.py: add support for "parsed" dependencies and other
    inter-package relationships. See examples/deb822/depgraph for sample usage
  * examples/deb822/ add new example "depgraph"
  * tests/test_deb822.py: add tests for inter-package relationships
  * debian_bundle/debfile.py: add has_key (same implementation of
    __contains__) to better emulate dictionary containers
  * minor revamp of README pointing to deb822.py for Packages parsing and
    mentioning debfile.py
  * debian/control:
    - fix Vcs-* fields to point to the new git repository (bzr is gone)
  * bump Standards-Version to 3.8.0, no changes needed though profit of the
    possibility of wrapping Uploaders in debian/control

  [ Filippo Giunchedi ]
  * Add test case for changes file with checksums (see #487902)

 -- Stefano Zacchiroli <zack@debian.org>  Wed, 06 Aug 2008 23:48:38 -0300

python-debian (0.1.10) unstable; urgency=low

  * debian_bundle/deb822.py, tests/test_deb822.py:
    - Do not cache _CaseInsensitiveString objects, since it causes case
      preservation issues under certain circumstances (Closes: #473254)
    - Add a test case
  * debian_bundle/deb822.py:
    - Add support for fixed-length subfields in multivalued fields.  I updated
      the Release and PdiffIndex classes to use this.  The default behavior for
      Release is that of apt-ftparchive, just because it's simpler.  Changing
      the behavior to resemble dak requires simply setting the
      size_field_behavior attribute to 'dak'.  (Ideally, deb822 would detect
      which behavior to use if given an actual Release file as input, but this
      is not implemented yet.)  (Closes: #473259)
    - Add support for Checksums-{Sha1,Sha256} multivalued fields in Dsc and
      Changes classes
  * debian/control:
    - "python" --> "Python" in the Description field
    - Change the section to "python"

 -- John Wright <jsw@debian.org>  Wed, 30 Apr 2008 23:58:24 -0600

python-debian (0.1.9) unstable; urgency=low

  * Promote python-apt from Suggests to Recommends. (Closes: #462845)

 -- Adeodato Simó <dato@net.com.org.es>  Wed, 06 Feb 2008 15:36:02 +0100

python-debian (0.1.8) unstable; urgency=low

  [ Filippo Giunchedi ]
  * Move tests to a separate subdirectory.

  [ Stefano Zacchiroli ]
  * Add examples dir for deb822 with a simple example.

  [ Adeodato Simó ]

  * Sync debian_support.py with the latest version from the secure-testing
    repository. Note that this removes support for version comparison without
    apt_pkg. (Our copy was modified in 0.1.2 to *accept* ~ in version strings,
    but comparison without apt_pkg was already broken by then.)

    Also, undo the change introduced for #431087, since we shouldn't be
    keeping incompatible versions of debian_support.py around, plus the
    desired functionality in that bug report is best provided by the deb822
    module. (Closes: #457697, #457854)

  * While rewriting the grep-maintainer example to use deb822.Packages to
    accommodate the above change, make it cope with stanzas without a
    maintainer field as well. (Closes: #457855)

  * Fix dump() method of deb822._multivalued. (Closes: #457929)

  * Small improvements to the exception handling in the grep-maintainer
    example.

  * Bump Standards-Version to 3.7.3 (no changes needed).

 -- Adeodato Simó <dato@net.com.org.es>  Fri, 28 Dec 2007 19:46:13 +0100

python-debian (0.1.7) unstable; urgency=low

  [ John Wright ]
  * debian_bundle/deb822.py, debian_bundle/test_deb822.py
    - Bug fix: Allow fields with blank (empty string) values.  Previously,
      these were parsed fine, but if you tried to dump the resulting Deb822
      object, you'd get an IndexError (because of how we handled fields whose
      values start with newlines).  Added a test case.
    - Fix the copy method of Deb822Dict so that it returns an object of the
      same type, rather than explicitly instantiating Deb822Dict (so that
      subclasses like Deb822 can directly use the copy method and have it "just
      work").  Added a test case.

  [ Stefano Zacchiroli ]
  * debian/control
    - mention the debfile module in the long description
    - promote Vcs-Bzr to a real field, now that dpkg supports it

 -- John Wright <jsw@debian.org>  Tue, 27 Nov 2007 16:25:33 -0700

python-debian (0.1.6) unstable; urgency=low

  [ Stefano Zacchiroli ]
  * debfile.py
    - bugfix: make md5sums top-level method acts as a proxy instead of
      returning a method
    - bugfix: use readlines() to iterate over the md5sums file since direct
      iteration on files is available only in python >= 2.5 (closes: #438804)
    - bugfix: support spaces in filenames when accessing md5sums; thanks to
      Romain Francoise for the patch (closes: #438909)

  [ John Wright ]
  * debian/pyversions:
    - Since there are some Python 2.4-isms in this package, support only Python
      >= 2.4, rather than all versions (Closes: #438920)

 -- Stefano Zacchiroli <zack@debian.org>  Sat, 08 Sep 2007 10:12:20 +0200

python-debian (0.1.5) unstable; urgency=low

  [ Stefano Zacchiroli ]
  * debfile.py
    - do not fail if extra ar members exist in a .deb, according to deb(5)
      extra ar members should be ignored (Closes: #438486). Also add the
      corresponding regression test to test_debfile.py
    - support both the (buggy) file naming scheme for TarFile of python << 2.5
      (e.g. "control") and of python >= 2.5 (e.g. "./control"). In addition,
      enable users to specify file members in three equivalent formats:
      "file", "./file", and "/file" (Closes: #438603)
  * deb822.py
    - add a deprecation warning (printed on stderr) when accessing the module
      as a top-level one; it should be rather used as "debian_bundle.deb822"

  [ John Wright ]
  * examples/debfile/ar, examples/debfile/changelog_head,
    examples/debfile/dpkg-info, examples/debfile/extract_cron:
    - Fix ImportError caused by importing modules as if they were top-level
      modules, rather than modules in the debian_bundle package
      (Closes: #438428)

 -- Stefano Zacchiroli <zack@debian.org>  Sun, 19 Aug 2007 09:38:20 +0200

python-debian (0.1.4) unstable; urgency=low

  [ James Westby ]
  * changelog.py
    - Add allow_empty_author option to changelog to allow the author line
      to have no information.

  [ Stefano Zacchiroli ]
  * debian/control
    - joining the team: add myself as an uploader
    - add Vcs-Bzr field pointing to our Bzr repository on bzr.debian.org
  * arfile.py / debfile.py
    - new modules implementing (read-only) dpkg-deb like access to .deb
      packages; when possible, access to information contained in .deb is made
      available via other debian_bundle classes (e.g. Changelog, Deb822, ...)
    - code contributed by Stefano Zacchiroli and Filippo Giunchedi
    - corresponding examples in examples/debfile
  * debian_support.py
    - yield dictionaries instead of tuples in Packages parsing and normalize
      to lower case 822 field names (Closes: #431087)
    - no longer require a space after a ':' in RFC 822 fields; fix bogus
      parse errors of Packages-like file with PackageFile() class
  * examples/
    - added grep-maintainer example to show the Packages parsing API

  [ John Wright ]
  * debian_bundle/deb822.py, debian_bundle/test_deb822.py, deb822.py:
    - Import latest version of deb822, and create a "dummy" top-level module
      for compatibility
    - For multiline fields that start with a newline (e.g. Files in a .dsc,
      MD5Sum in Release files), the line with the "Field:" should not end in
      trailing whitespace.  Fixed and added test cases.
  * setup.py:
    - The version wasn't getting updated, so I've renamed it to setup.py.in,
      and added a __CHANGELOG_VERSION__ placeholder
  * debian/rules:
    - Generate generate setup.py from setup.py.in, filling in the version
      information from debian/changelog
    - No longer delete deb822 files
  * debian/control:
    - Add myself as an uploader
    - Add Provides, Conflicts, and Replaces fields for python-deb822
    - When describing features, mention which modules they are implemented in
  * HISTORY.deb822, debian/docs:
    - Install old changelog for deb822 as
      /usr/share/doc/python-debian/HISTORY.deb822
  * debian_bundle/changelog.py:
    - Accept numbers, '+', and '.' in the distribution field, to match dpkg's
      behavior

 -- John Wright <jsw@debian.org>  Sun,  5 Aug 2007 00:41:24 -0600

python-debian (0.1.3) unstable; urgency=low

  [ James Westby ]
  * changelog.py
    - Add max_blocks parameter to Changelog constructor. This limits the
      number of blocks that will be parsed to that number. If you only need
      the latest entry then pass max_blocks=1 and you will only have one
      block. This is also useful to avoid trying to parse old changelog
      entries that don't follow the current format. (Closes: #429357)

  [ Reinhard Tartler ]
  * debian_bundle/changelog.py: don't fail if a changelog block is not
    parseable. Just return all changelog blocks we've been able to parse
    so far. (Closes: #429299)

 -- James Westby <jw+debian@jameswestby.net>  Sun, 17 Jun 2007 13:25:20 +0100

python-debian (0.1.2) unstable; urgency=low

  [ James Westby ]
  * debian_support.py
    - Support ~ in version numbers when python-apt is not installed.
  * Turn on the testsuites of changelog.py, and debtags.py in the build.
  * debtags.py
    - Rename with to with_ to avoid a warning on python2.5 as with will be
      a keyword in 2.6. (Closes: #409333)
  * Suggest python-apt and mention why in the README.

  [Reinhard Tartler]
  * Fix the regex matching the end line of a debian/changelog. Using
    improved regex contributed by Francois-Denis Gonthier, thanks!
    (Closes: #410880)
  * disable python_support.py testrun, it is missing in the branch.
  * add myself to uploaders.

 -- Reinhard Tartler <siretart@tauware.de>  Thu, 14 Jun 2007 19:54:13 +0100

python-debian (0.1.1) unstable; urgency=low

  [ John Wright ]
  * changelog.py:
    - Version class:
      + Subclass debian_support.Version, for rich comparison
      + Changing any attribute now automatically updates any other affected
        attribute (i.e. changing full_version will update all of the other
        attributes; changing debian_version will update full_version)
    - Changelog class:
      + Many "getter" and "setter" methods were replaced with properties (so
        they appear as regular object attributes).  Most set_* methods remain
        for compatibility, and they're the actual set methods for the
        properties anyway.  Please see README.changelog.
      + You can now assign a string to the version attribute, and it will be
        coerced into a Version object

  [ James Westby ]
  * changelog.py:
    - Added a method to write the changelog to an open file.
    - Allow single digit day with no extra space in the endline of a
      changelog. Hopefully this wont allow things to be parsed that will
      be rejected by the more important tools. It does allow more files
      to be parsed and used, and I'm not entirely sure what is right.
    - Allow uppercase characters in the version number when parsing
      changelogs. Thanks to Jelmer Vernooij for the report and the fix.
  * README.changelog:
    - Update the documentation to reflect the changes mentioned above
  * Add debian/NEWS to warn of the API changes.

  [ Enrico Zini ]
  * debtags.py:
    - Added various methods after the work on the inferrer of tag
      relationships
    - Added tagminer and pkgwalk examples

 -- James Westby <jw+debian@jameswestby.net>  Tue, 30 Jan 2007 20:56:44 +0000

python-debian (0.1.0) experimental; urgency=low

  * Initial release. (Closes: #381599)

 -- James Westby <jw+debian@jameswestby.net>  Tue, 15 Aug 2006 18:57:57 +0100<|MERGE_RESOLUTION|>--- conflicted
+++ resolved
@@ -1,14 +1,12 @@
 python-debian (0.1.44) UNRELEASED; urgency=medium
 
-<<<<<<< HEAD
+  [ Simon Chopin ]
   * Add support for zstd compression (LP: #1923845)
-
- -- Simon Chopin <simon.chopin@canonical.com>  Wed, 09 Feb 2022 11:39:50 +0100
-=======
+  
+  [ Jelmer Vernooĳ ]
   * Use logging.warning rather than warnings for data problems.
 
  -- Jelmer Vernooĳ <jelmer@debian.org>  Thu, 07 Apr 2022 18:45:11 +0100
->>>>>>> 0ba76cd8
 
 python-debian (0.1.43) unstable; urgency=medium
 

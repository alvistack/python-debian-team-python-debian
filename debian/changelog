--- conflicted
+++ resolved
@@ -1,25 +1,20 @@
 python-debian (0.1.42) UNRELEASED; urgency=medium
 
-<<<<<<< HEAD
+  [ Jelmer Vernooĳ ]
+  * Use logging for warnings about data that's being read, rather than
+    the warnings module.
+
+  [ Stuart Prescott ]
+  * Fix type checks for mypy 0.910
+
   [ Niels Thykier ]
+  * RTS parser: Accept tabs as continuation line marker. Closes: #994854
+  * Interpretation: Preserve tab as continuation line if used
   * CI: Always build docs; only publish it for master
   * RTS parser: Make value interpretation tokenization consistent
   * RTS parser: Add interpretation for Uploaders field
 
-  [ Stuart Prescott ]
-  * Fix type checks for mypy 0.910
-
-  [ Niels Thykier ]
-  * RTS parser: Accept tabs as continuation line marker. Closes: #994854
-  * Interpretation: Preserve tab as continuation line if used
-
  -- Jelmer Vernooĳ <jelmer@debian.org>  Sun, 10 Oct 2021 11:45:10 +0200
-=======
-  * Use logging for warnings about data that's being read, rather than
-    the warnings module.
-
- -- Jelmer Vernooĳ <jelmer@debian.org>  Sun, 19 Sep 2021 12:53:57 +0100
->>>>>>> 301525c7
 
 python-debian (0.1.41) experimental; urgency=medium
 

python-debian (0.1.46) UNRELEASED; urgency=medium

<<<<<<< HEAD
  * Copyright.add_files_paragraph(): Append after the last existing
    files paragraph.

 -- Jelmer Vernooĳ <jelmer@debian.org>  Fri, 08 Jul 2022 15:11:03 +0100
=======
  * RTS parser: Fix removing and then re-adding a paragraph.

 -- Jelmer Vernooĳ <jelmer@debian.org>  Fri, 08 Jul 2022 12:27:49 +0100
>>>>>>> b0d3db88

python-debian (0.1.45) unstable; urgency=medium

  [ Jelmer Vernooĳ ]
  * Add Deb822FileElement.remove method.
  * RTS parser: don't add trailing whitespace when setting field values
    that start with a newline. Closes: #1013485
  * RTS parser: Add Deb822FileElement.remove().

  [ Niels Thykier ]
  * RTS parser: minor performance improvements (~5%).
  * RTS parser: Stop preserving lack of newlines at EOF. Closes: #998715
  * Add substvars module for handling substvars.
  * copyright: Use RTS parser.
  * Provide `DpkgArchTable` class as a subset of `Dpkg::Arch`. Closes: #771058

 -- Jelmer Vernooĳ <jelmer@debian.org>  Tue, 05 Jul 2022 16:35:04 +0100

python-debian (0.1.44) unstable; urgency=medium

  [ Simon Chopin ]
  * Add support for zstd compression in .deb files (LP: #1923845) with thanks
    also to Athos Ribeiro and Quirin Pamp for contributions to this feature.

  [ Jelmer Vernooĳ ]
  * Use logging.warning rather than warnings for data problems.

  [ Stuart Prescott ]
  * Support for finding files (including changelog.Debian.gz) that are beyond
    a symlink within the package (Closes: #875305).
  * Update packaging for zstd compressed .deb code.
  * Annotate binutils build-dep with <!nocheck>.
  * Update Standards-Version to 4.6.1 (no changes required).

  [ Niels Thykier ]
  * Various improvements to the round-trip-safe deb822 parser.

 -- Stuart Prescott <stuart@debian.org>  Sun, 29 May 2022 12:06:57 +1000

python-debian (0.1.43) unstable; urgency=medium

  [ Jelmer Vernooĳ ]
  * Support the Files-Included field in debian/copyright.

  [ Stuart Prescott ]
  * Always run both mypy and pylint on CI.
  * Fix URL for API documentation in README.rst (Closes: #995442).
  * RTS parser: minor documentation fixes.
  * Declare minimum Python version of 3.5 for most modules except the
    RTS parser. Add CI testing with Python 3.5 (Closes: #997857).

  [ Niels Thykier ]
  * RTS parser: Handle leading tabs for setting values (Closes: #996785).
  * RTS parser: Preserve original field case (Closes: #996784).
  * RTS parser: Expose str type for keys in paragraphs (Closes: #996783).

 -- Stuart Prescott <stuart@debian.org>  Sun, 16 Jan 2022 13:03:02 +1100

python-debian (0.1.42) unstable; urgency=medium

  "The Hitchhiker's Guide to the Galaxy" release.

  [ Jelmer Vernooĳ ]
  * Use logging for warnings about data that's being read, rather than
    the warnings module.

  [ Stuart Prescott ]
  * Fix type checks for mypy 0.910
  * Refactor CI code to be less repetitive.
  * Fix autopkgtest invocation of py.test.
  * Silence lintian complaint about touching the dpkg database in the
    examples.
  * Update Standards-Version to 4.6.0 (no changes required).
  * Add RTS parser to setup.py so that it is installed.
  * Add copyright attribution for RTS parser.

  [ Niels Thykier ]
  * RTS parser: Accept tabs as continuation line marker. Closes: #994854
  * Interpretation: Preserve tab as continuation line if used
  * CI: Always build docs; only publish it for master
  * RTS parser: Make value interpretation tokenization consistent
  * RTS parser: Add interpretation for Uploaders field

 -- Stuart Prescott <stuart@debian.org>  Mon, 18 Oct 2021 17:12:47 +1100

python-debian (0.1.41) experimental; urgency=medium

  [ Stuart Prescott ]
  * Drop some old python version checks (Closes: #986550)
  * Skip tests that use apt_pkg if unavailable
  * Run tests in absense of recommended packages
  * Drop use of six.
  * Drop old version constraints in autopkgtest tests
  * Generate .deb packages for tests on-demand
  * Add contextmanager to DebFile
  * Fix sphinx _static config

  [ Niels Thykier ]
  * Added format/comment preserving deb822 parser as debian._deb822_repro.
  * CI: Add coverage reports
  * Use py.test for running tests

  [ Jelmer Vernooĳ ]
  * Add Build-Depends-Arch, Build-Conflicts-Arch to list of relationship
    fields. Closes: #985492

 -- Jelmer Vernooĳ <jelmer@debian.org>  Sat, 18 Sep 2021 22:36:23 +0100

python-debian (0.1.40) experimental; urgency=medium

  [ Jelmer Vernooĳ ]
  * In debian.changelog.get_maintainer, cope with unknown UIDs. Closes:
    #980385

  [ Niels Thykier ]
  * Add some doctest SKIP markers to the code (MR!45).
  * Fix examples in code (MR!41, MR!43).

  [ Frédéric Pierret ]
  * Numerous enhancements to the deb822.BuildInfo class (MR!40).

  [ Stuart Prescott ]
  * Update annotations for mypy 0.8.00.
  * Include portability patch for pwd module on Windows from MR!38, with
    thanks to Ryan Pavlik for the report and Carmen Bianca Bakker for the
    implementation.
  * Drop the deb822.BuildInfo.get_debian_suite function.
  * Stop testing with Python 2.7.

  [ Debian Janitor ]
  * Remove constraints unnecessary since stretch:
    + Build-Depends: Drop versioned constraint on binutils.

 -- Stuart Prescott <stuart@debian.org>  Mon, 28 Jun 2021 18:09:46 +1000

python-debian (0.1.39) unstable; urgency=medium

  [ Stuart Prescott ]
  * Move re.compile calls out of functions (Closes: #971960).
  * Revert unintended renaming of Changelog.get_version/set_version
    (Closes: #975910).
  * Add a type for .buildinfo files (deb822.BuildInfo) (Closes: #875306).
  * Add support for SHA1-Download and SHA256-* variants in PdiffIndex class
    for .diff/Index files (Closes: #970824).
  * Permit single-character package names in dependency relationship
    specifications (Closes: #977355).
  * Silence deprecation warnings in the test suite.
  * Test that UserWarning is emitted in tests where it should be.
  * Update Standards-Version to 4.5.1 (no changes required).
  * Update to debhelper-compat (= 13).
  * Update examples to use #!/usr/bin/python3.
  * Fix tabs vs spaces in examples.
  * Provide accessor for source package version for binary packages
    (Closes: #934273).

  [ Jose Luis Rivero ]
  * Allow debian_support.PackageFile to accept StringIO as well as BytesIO.

  [ Ansgar ]
  * Change handling of case-insensitive field names to allow Deb822 objects
    to be serialised  (Closes: #975915).

  [ Jelmer Vernooĳ ]
  * Add myself to uploaders.

  [ Johannes 'josch' Schauer ]
  * Add SHA265 support to handling of pdiffs.
  * Add support for additional headers for merged pdiffs to PDiffIndex.
  * Allow debian_support.patches_from_ed_script to consume both bytes and str.

 -- Stuart Prescott <stuart@debian.org>  Sat, 19 Dec 2020 11:59:40 +1100

python-debian (0.1.38) unstable; urgency=medium

  [ Jelmer Vernooĳ ]
  * Add a debian.watch module for parsing watch files.
  * Prevent stripping of last newline in initial lines before changelog files.
  * Add a Copyright.files_excluded field.
  * Allow specifying allow_missing_author when reserializing changelog
    entries.

  [ Stuart Prescott ]
  * Fix CI error from typeshed.
  * Add lots more type annotations to the code.
  * Enable mypy and pylint in the CI pipeline for merge requests.

  [ Dato Simó ]
  * Remove myself from Uploaders.

 -- Stuart Prescott <stuart@debian.org>  Sun, 04 Oct 2020 15:09:46 +1100

python-debian (0.1.37) unstable; urgency=medium

  [ Sandro Tosi ]
  * Drop python2 support; Closes: #937691
  * lib/debian/doc-debtags
    - run using python3

  [ Stuart Prescott ]
  * Update Standards-Version to 4.5.0 (no changes required).
  * Add Rules-Requires-Root: no.
  * Test with all supported Python 3 interpreters at build time, not only
    in the autopkgtest tests.
  * Include the version of the interpreter in the test output.
  * Update from pylint3 to pylint.
  * Fix some pylint warnings.
  * Include pylint and mypy checks for merge requests on salsa.
  * Add additional metadata to setup.py, with thanks to Konrad Weihmann for
    the suggestion.

  [ Colin Watson ]
  * Parse Built-Using relationship fields.

  [ Michael Hudson-Doyle ]
  * Run tests with 'supported' not 'installed' Python 3 interpreters.

 -- Stuart Prescott <stuart@debian.org>  Sat, 11 Apr 2020 17:54:43 +1000

python-debian (0.1.36) unstable; urgency=medium

  * Support streams without a filename in ArMember, with thanks to Matthias
    Dellweg for the patch.
  * Update autopkgtest variables in tests.
  * Update Standards-Version to 4.4.0 (no changes required).
  * Update to debhelper-compat 12.
  * Update type annotations for newer mpypy.

 -- Stuart Prescott <stuart@debian.org>  Sun, 01 Sep 2019 23:50:42 +1000

python-debian (0.1.35) unstable; urgency=medium

  [ Stuart Prescott ]
  * Fix decode error when using debian_support.PackageFile by allowing the
    caller to specify an encoding, defaulting to UTF-8 (Closes: #928655).
  * Remove needs-recommends from autopkgtest definitions.

  [ Jan Teske ]
  * Fix overwriting of names in importing abc.Mapping and typing.Mapping.

  [ Jelmer Vernooĳ ]
  * Correctly raise NotMachineReadableError when no format is set.

 -- Stuart Prescott <stuart@debian.org>  Thu, 30 May 2019 00:23:06 +1000

python-debian (0.1.34) unstable; urgency=medium

  [ Jelmer Vernooĳ ]
  * Fix typo in changelog.py documentation.

  [ Stuart Prescott ]
  * Fix "DeprecationWarning" regarding the move of ABCs from collections to
    collections.abc, with thanks to Jakub Wilk for the report
    (Closes: #914737).
  * Add accessors for Version objects from Deb822 (Closes: #901651).
  * Issue warnings if calling code requested use of python-apt for processing
    a Deb822 file but that request could not be honoured (see: #913274).
  * Make internal parser match python-apt in strictness when dealing with
    Packages and Sources files (Closes: #913274).
  * Update Standards-Version to 4.3.0 (no changes required).

 -- Stuart Prescott <stuart@debian.org>  Fri, 18 Jan 2019 01:14:54 +1100

python-debian (0.1.33) unstable; urgency=medium

  * Switch to salsa.debian.org URLs for homepage, source location etc.
  * Bump to debhelper compat 11 (no changes required).
  * Update standards-version to 4.2.0 (no changes required).
  * Enable the test suite as a CI pipeline on salsa.debian.org.
  * Enable building of API documentation using sphinx.
  * Publish the API documentation via salsa.
  * Fix up various rst issues in documentation and move around docs so that
    they can be included in the sphinx output (Closes: #894214).
  * Fix handling of http vs https in copyright-format/1.0 parser.
  * Add Python 2 compatible type annotation comments throughout.
  * Considerable code polish based on pylint and mypy.

 -- Stuart Prescott <stuart@debian.org>  Sun, 19 Aug 2018 17:19:11 +1000

python-debian (0.1.32) unstable; urgency=medium

  * Fix regexps that are invalid escape sequences with Python 3.6, with thanks
    to Ville Skyttä <ville.skytta@iki.fi> for the patch (Closes: #878434).
  * Fix spelling errors, with thanks to Ville Skyttä <ville.skytta@iki.fi>
    for the patch (Closes: #878435).
  * Add additional documentation about how python-apt is used, with thanks to
    Matthieu Caneill <matt@brokenwa.re> for the patch (Closes: #862058).
  * Extend Deb822 parser to allow underscores in the field name, with thanks
    to Gerhard Poul <gerhard.poul@gmail.com> for the patch.
  * Update Vcs fields to point to salsa.debian.org, with thanks to John Wright
    for doing the migration.
  * Update Standards-Version to 4.1.3 (no changes required).

 -- Stuart Prescott <stuart@debian.org>  Sat, 17 Feb 2018 16:37:18 +1100

python-debian (0.1.31) unstable; urgency=medium

  * Fix codename for 'rex' release, With thanks to Philipp Hahn
    <hahn@univention.de> for the report and patch (Closes: #863724).
  * Include archqual in the deb822.PkgRelation.str output, with thanks to
    Maximiliano Curia <maxy@debian.org> for the report and patch
    (Closes: #868249).
  * Use unittest rather than nose for test suite discovery (Closes: #851324).
  * Update Standards-Version to 4.1.0 (no changes required).
  * Use dpkg's pkg-info.mk to get package version in d/rules.
  * Add debian/HACKING with some notes about the package.

 -- Stuart Prescott <stuart@debian.org>  Sun, 24 Sep 2017 12:38:37 +1000

python-debian (0.1.30) unstable; urgency=medium

  * Add missing chardet dependency in setup.py.in (Closes: #838695, #841071).
  * Add stretch, buster and bullseye to known releases (Closes: #849058).
  * Allow iter_paragraphs to accept bytes under Python 3 (Closes: #833375).
  * Don't suppress ChangelogParseError in strict mode when reading in a
    changelog via the constructor (Closes: #844026).
  * Add experimental API for ftp-master archive removals data (Closes: #473793).

 -- Stuart Prescott <stuart@debian.org>  Wed, 25 Jan 2017 12:18:27 +1100

python-debian (0.1.29) unstable; urgency=medium

  * Fix handling of gpgv output from gnupg 2 (Closes: #782904).
  * Explain what type was passed when raising the TypeError, with thanks to
    Chris Lamb <lamby@debian.org> for the patch (Closes: #833363).
  * Include examples and extra docs in python3-debian package (Closes: #833368).

 -- Stuart Prescott <stuart@debian.org>  Thu, 18 Aug 2016 23:27:48 +1000

python-debian (0.1.28) unstable; urgency=medium

  * Change comment handling code in test suite to fix building with updated
    apt packages, with thanks to Neil Williams and Barry Warsaw for the patches
    (Closes: #807351).
  * Add support for uncompressed control.tar deb member (Closes: #761298).
  * Bump standards-version to 3.9.8 (no changes required).
  * Update Vcs URLs to https ones.
  * Remove support for broken timezone names from changelog parsing, with
    thanks to Guillem Jover for the patch (Closes: #792415).
  * Allow changelog entries to be accessed by sequence number or by version
    string (Closes: #634849).

 -- Stuart Prescott <stuart@debian.org>  Wed, 15 Jun 2016 00:45:45 +1000

python-debian (0.1.27) unstable; urgency=medium

  * Tighten whitespace handling in GPG Armor Header lines, with thanks to
    Guillem Jover for the patch (Closes: #782276).

 -- Stuart Prescott <stuart@debian.org>  Wed, 15 Apr 2015 00:53:27 +1000

python-debian (0.1.26) unstable; urgency=medium

  * Fix FTBFS with binutils >= 2.25-6 by turning off determinism in ar
    archives when building archives in the test suite, thanks to Dmitry
    Shachnev for the patch (Closes: #781543).
  * Require binutils >= 2.23 for building and in the autopkgtest tests to
    ensure that ar understands the option to suppress determinism.

 -- Stuart Prescott <stuart@debian.org>  Sat, 04 Apr 2015 00:39:02 +1100

python-debian (0.1.25) unstable; urgency=medium

  * deb822: More encoding gymnastics to support parsing signed files
    opened in text mode (Closes: #764380).

 -- John Wright <jsw@debian.org>  Tue, 21 Oct 2014 22:32:26 -0700

python-debian (0.1.24) unstable; urgency=medium

  * copyright module: make Copyright objects iterable
  * debian_support.list_releases(): update release list (Closes: #758027)

 -- Stefano Zacchiroli <zack@debian.org>  Wed, 01 Oct 2014 16:41:15 +0200

python-debian (0.1.23) unstable; urgency=medium

  [ Stuart Prescott ]
  * Add sha512 sums to Release and Sources (Closes: #732599).
  * Use warnings rather than stderr in PkgRelation (Closes: #712513).
  * Expose the list of bugs closed by a changelog entry; thanks to Jelmer
    Vernooi and Stefano Rivera for patches (Closes: #634848).
  * Add support for .deb with uncompressed data.tar member (Closes: #718355).
  * Prefer the internal parser rather than apt's TagFile for processing deb822
    files unless explicitly called to process Packages or Sources files:
    - prevents paragraph parsing truncating on comments (Closes: #743174).
    - fix parsing of paragraphs when separated by more whitespace than just a
      newline (Closes: #655988). (Finally fixing interactions with devscripts'
      wrap-and-sort!)
  * Parse foreign architecture (package:any) relationships and also other
    multi-arch related relationships (Closes: #670679)
  * Parse build-profiles syntax.

  [ John Wright ]
  * Fix a GPG validation bug.  With some trailing whitespace, the code
    could be tricked into validating a signature, but using the bogus
    data after the signed section (Closes: #695932).
  * Drop support for python2.5.  (This allows us to do fewer import hacks
    in deb822, and probably other modules as well.)
  * Add a deb822.RestrictedWrapper class, for exposing read-only access
    to a Deb822 instance's field values as strings, while restricting
    write access to some fields, which are exposed via properties.
  * deb822.Deb822Dict.dump: Add a text_mode parameter for dumping to
    file(-like) objects that assume text/unicode input.
  * Add a copyright module, for parsing machine-readable debian/copyright
    files (Closes: #671485).
  * Make deb822 tests hermetic with respect to debian-keyring updates
    (Closes: #760488).

 -- John Wright <jsw@debian.org>  Wed, 10 Sep 2014 23:18:38 -0700

python-debian (0.1.22) unstable; urgency=low

  [ John Wright ]
  * Acknowledge NMUs.  (Thanks for your work, Colin and Fathi!)
  * arfile.ArFile.extractfile: Return a matching member even if it is
    not the first one in the archive.  Thanks to Mika Eloranta for the
    report and patch. (Closes: #689313)
  * deb822.Deb822.iter_paragraphs: Actually work with string input.
    Thanks to Stefano Rivera for the patch. (Closes: #647455)

  [ Stuart Prescott ]
  * Add myself to Uploaders.
  * Change Vcs-* URLs to canonical locations.
  * Switch build system to short form dh and pybuild.
  * Use nose to run test suite.
  * Add autopkgtest test suite.

  [ John Wright ]
  * python_support: Avoid hashlib dependency, using the built-in _sha or
    _sha1 module (depending on Python version) instead.  That way we
    don't link in OpenSSL, which has an incompatible license.
    (Closes: 747031)

 -- John Wright <jsw@debian.org>  Wed, 11 Jun 2014 02:25:21 -0700

python-debian (0.1.21+nmu3) unstable; urgency=medium

  * Non-maintainer upload.
  * Add support for xz-compressed packages. (Closes: #506861)
  * Byte-compile python modules for python3-debian. (Closes: #709935)

 -- Fathi Boudra <fabo@debian.org>  Tue, 29 Apr 2014 20:32:47 +0300

python-debian (0.1.21+nmu2) unstable; urgency=low

  * Non-maintainer upload.
  * In Python 2, restore Deb822Dict.has_key method for compatibility.
    (Closes: #686731)

 -- Colin Watson <cjwatson@debian.org>  Wed, 05 Sep 2012 11:28:58 +0100

python-debian (0.1.21+nmu1) unstable; urgency=low

  * Non-maintainer upload.
  * Port to Python 3. (Closes: #625509)

 -- Colin Watson <cjwatson@debian.org>  Wed, 22 Aug 2012 16:27:05 +0100

python-debian (0.1.21) unstable; urgency=low

  [ Tshepang Lekhonkhobe ]
  * test_changelog.py: Close open files. (Closes: #625672)

  [ John Wright ]
  * deb822: Allow ':' as the first character of a value.
    (Closes: #597249)
  * deb822: Avoid dumping unparseable data. (Closes: #597120)
  * Clean up deb822.GpgInfo implementation:
    - Change several @staticmethod decorated methods to @classmethod,
      since they call the class constructor.
    - from_sequence now can accept both sequences of newline-terminated
      strings and the output of str.splitlines().
    - from_file now actually calls the from_sequence method.
      (Closes: #627058)
    - from_sequence now makes a copy of the initial args list before
      extending it. (Closes: #627060)
    - Keyrings are no longer checked for accessibility, since gpgv can
      accept keyring arguments that are under the GnuPG home directory,
      regardless of the current directory. (Closes: #627063)
  * deb822.Deb822.gpg_info takes an optional keyrings argument.
  * deb822: Don't interpret lines starting with '#'. (Closes: #632306)

  [ Colin Watson ]
  * Use dh_python2 instead of python-support. (Closes: #631392)

 -- John Wright <jsw@debian.org>  Wed, 03 Aug 2011 23:07:17 -0700

python-debian (0.1.20) unstable; urgency=low

  * Fix FTBFS, caused by referring to apt_pkg in a test with no
    python-apt Build-Depends. (Closes: #623011)
  * changelog: Implement __unicode__ in ChangeBlock and Changelog.
    (Closes: #561805)

 -- John Wright <jsw@debian.org>  Sun, 17 Apr 2011 17:37:44 -0700

python-debian (0.1.19) unstable; urgency=low

  * debian_support.BaseVersion: Disallow ':' in upstream version if
    there is no epoch.  Original patch by Steve Kowalik.
    (Closes: #619997)

 -- John Wright <jsw@debian.org>  Fri, 15 Apr 2011 02:05:45 -0700

python-debian (0.1.18+nmu1) unstable; urgency=low

  * Non-maintainer upload.
  * Migrate to new python-apt API (Closes: #604544)

 -- Julian Andres Klode <jak@debian.org>  Tue, 05 Apr 2011 11:02:08 +0200

python-debian (0.1.18) unstable; urgency=low

  * Support installation together with older versions of python-apt.
    Original patch by Jelmer Vernooij. (Closes: #590805)

 -- John Wright <jsw@debian.org>  Wed, 04 Aug 2010 01:16:52 -0700

python-debian (0.1.17) unstable; urgency=low

  [ James Westby ]
  * Use os.path.normpath to hide python version differences

  [ John Wright ]
  * test_deb822.py: Make test_gpg_info more robust (Closes: #582878)
  * deb822: Use chardet to try to detect character encodings as necessary
    - This is only used when the specified encoding doesn't work.  It's mainly
      useful for files containing multiple deb822 paragraphs with mixed
      encodings, like etch's Sources file. (Closes: #586021)

 -- John Wright <jsw@debian.org>  Sun, 25 Jul 2010 02:07:11 -0700

python-debian (0.1.16) unstable; urgency=low

  * debian_support: Be more careful in case apt_pkg is not available
    - If apt_pkg is not available, AptPkgVersion now raises
      NotImplementedError on any initialization attempt
    - test_debian_support.py now doesn't try to test AptPkgVersion if
      apt_pkg is not available
  * test_deb822.py: Don't test gpg info if debian-keyring is not
    available (Closes: #573934)
  * Use the warnings system to report deprecation warnings
    (Closes: #573945)
  * Change examples and control file to refer to debian instead of
    debian_bundle

 -- John Wright <jsw@debian.org>  Mon, 15 Mar 2010 20:02:17 -0600

python-debian (0.1.15) unstable; urgency=low

  [ John Wright ]
  * deb822: Don't ignore leading newlines on field data with apt_pkg
    (Closes: #466753)
  * changelog: Consistently parse different types of inputs.  The
    previous implementation added extra newlines when given a file
    object as input, rather than the result of str.splitlines().
    (Closes: #539316)
  * deb822: Faster non-shared storage by keeping a TagFile object
    around for each Deb822 object yielded

  [ Stefano Zacchiroli ]
  * make debian_support.Version hashable, patch from Piotr Ożarowski
    (Closes: #543223)

  [ Filippo Giunchedi ]
  * changelog: add iterator over changelog blocks (Closes: #539334)
  * changelog: split tests into tests/test_changelog.py for consistency

  [ John Wright ]
  * deb822: Use the apt_pkg.TagFile class instead of apt_pkg.ParseTagFile()
    (Closes: #552190)
  * test_deb822.py: Update to support new gpg "SIG_ID" algorithm
  * deb822: Better support for non-ascii values.  Deb822 objects now
    always contain unicode objects instead of strings.  Use the encoding
    argument to Deb822's initializer and its iter_paragraphs class
    method if the encoding of a file you are reading in is not utf-8.
    (The dump method also takes an encoding argument, if you wish the
    output not to be utf-8-encoded.) (Closes: #495272)
  * Use the apt_pkg.TagFile iterator interface instead of hacking its
    offset.  As of python-apt version 0.7.94, that interface doesn't use
    shared storage. (Closes: #571470)
  * debian_support: Add a native python Version class, based on Raphael
    Hertzog's DpkgVersion class in the PTS (Closes: #562257, #573009)

  [ Jelmer Vernooij ]
  * Remove unused imports in the debfile and debtags modules

  [ John Wright ]
  * changelog: Use debian_support.Version directly
  * Deprecate the 'debian_bundle' package in favor of a new 'debian'
    package (Closes: #570210)
  * debian_support: split tests into tests/test_debian_support.py for
    consistency
  * Convert to "3.0 (native)" source format and update Standards-Version
    to 3.8.4 (no changes necessary)

 -- John Wright <jsw@debian.org>  Sun, 14 Mar 2010 05:04:50 -0600

python-debian (0.1.14) unstable; urgency=low

  [ Stefano Zacchiroli ]
  * setup.py.in: switch to setuptools, which are able to generate eggs;
    add matching build-dep on python-setuptools (Closes: #525694)
  * examples/deb822/: add new example render-dctrl, to render packages in
    a dctrl-tools pipeline (using Markdown as long description syntax)
  * deb822: use __new__ to sub-class strings for case-insensitiveness;
    former approach is deprecated with python 2.6.
    Thanks to Loïc Minier for the patch. (Closes: #524061)

  [ Filippo Giunchedi ]
  * deb822: parse also Binary as PkgRelation, thus add .binary attribute

  [ Muharem Hrnjadovic ]
  * fixed changelog parser exception raised when dealing with empty
    changelog files (LP: #400589).

 -- Stefano Zacchiroli <zack@debian.org>  Sat, 18 Jul 2009 21:26:40 +0200

python-debian (0.1.13) unstable; urgency=low

  [ John Wright ]
  * deb822: Correctly handle deletion of keys that only exist in a pre-parsed
    dictionary

  [ Stefano Zacchiroli ]
  * change naming convention to match PEP 8, with backward compatibility
    (and deprecation warnings) for all old names. Thanks to Ben Finney for
    the patch. (Closes: #489722)
  * Switch from "sha" module to "hashlib": fix a deprecation warning of
    Python 2.6. As a consequence, update pyversions to require a minimum
    of Python 2.5, which is available also in stable now. (Closes: #518427)
  * debian_support.PackageFile: allow for stanza separators made of tabs
    and spaces in addition to newlines (Closes: #501927)
  * bump Standards-Version to 3.8.1 (no changes needed)

 -- Stefano Zacchiroli <zack@debian.org>  Tue, 07 Apr 2009 10:21:04 +0200

python-debian (0.1.12) unstable; urgency=low

  [ Filippo Giunchedi ]
  * Add initial support to deb822 for gpg signature checking (Closes: #485829)
  * Suggest gpgv for signature checking

  [ Stefano Zacchiroli ]
  * deb822: add support for pretty printing structured inter-package
    relationships (and relevant tests)
  * debfile: add support for .tar.bz2 parts contained in .deb packages, and
    relative regression test. Thanks to Cameron Dale and Tom Parker.
    (Closes: #462859).

  [ John Wright ]
  * deb822: allow the use of unicode objects in __getitem__
  * changelog: fix the "topline" regular expression to match the one in dpkg's
    Dpkg/Changelog/Debian.pm so that it allows '.' and '+' in the distribution
    field
  * deb822: Add a use_apt_pkg parameter to Deb822.iter_paragraphs.  Now,
    callers can set use_apt_pkg=True and shared_storage=False (now the default)
    in order to take advantage of apt_pkg's speed and still be able to use
    values across iterations.  (Closes: #504413)

 -- John Wright <jsw@debian.org>  Wed, 05 Nov 2008 16:03:40 -0700

python-debian (0.1.11) unstable; urgency=low

  [ James Westby ]
  * Allow urgency=HIGH and other words made of capital letters there, see
    fuse's changelog.
  * Allow any number of spaces before "urgency" in the header line of a
    changelog, see lvm2's changelog in Ubuntu.
  * Overhaul the parsing code to follow that used by dpkg-parsechangelog.py,
    making it much more robust.
    - There is now a "strict" option to turn warnings in to errors. It is
      on by default.
  * The file parameter in the changelog can now be a file-like object,
    to save reading a file to a string first. Thanks to Tilman Koschnick.
    (Closes: #487797)

  [ John Wright ]
  * debian/control:
    - Fix a typo in the Description field (Closes: #483688)
  * debian_bundle/deb822.py: Checksums-Sha1 and Checksums-Sha256 don't have
    section or priority subfields (Closes: #487902)

  [ Stefano Zacchiroli ]
  * debian_bundle/deb822.py: add support for "parsed" dependencies and other
    inter-package relationships. See examples/deb822/depgraph for sample usage
  * examples/deb822/ add new example "depgraph"
  * tests/test_deb822.py: add tests for inter-package relationships
  * debian_bundle/debfile.py: add has_key (same implementation of
    __contains__) to better emulate dictionary containers
  * minor revamp of README pointing to deb822.py for Packages parsing and
    mentioning debfile.py
  * debian/control:
    - fix Vcs-* fields to point to the new git repository (bzr is gone)
  * bump Standards-Version to 3.8.0, no changes needed though profit of the
    possibility of wrapping Uploaders in debian/control

  [ Filippo Giunchedi ]
  * Add test case for changes file with checksums (see #487902)

 -- Stefano Zacchiroli <zack@debian.org>  Wed, 06 Aug 2008 23:48:38 -0300

python-debian (0.1.10) unstable; urgency=low

  * debian_bundle/deb822.py, tests/test_deb822.py:
    - Do not cache _CaseInsensitiveString objects, since it causes case
      preservation issues under certain circumstances (Closes: #473254)
    - Add a test case
  * debian_bundle/deb822.py:
    - Add support for fixed-length subfields in multivalued fields.  I updated
      the Release and PdiffIndex classes to use this.  The default behavior for
      Release is that of apt-ftparchive, just because it's simpler.  Changing
      the behavior to resemble dak requires simply setting the
      size_field_behavior attribute to 'dak'.  (Ideally, deb822 would detect
      which behavior to use if given an actual Release file as input, but this
      is not implemented yet.)  (Closes: #473259)
    - Add support for Checksums-{Sha1,Sha256} multivalued fields in Dsc and
      Changes classes
  * debian/control:
    - "python" --> "Python" in the Description field
    - Change the section to "python"

 -- John Wright <jsw@debian.org>  Wed, 30 Apr 2008 23:58:24 -0600

python-debian (0.1.9) unstable; urgency=low

  * Promote python-apt from Suggests to Recommends. (Closes: #462845)

 -- Adeodato Simó <dato@net.com.org.es>  Wed, 06 Feb 2008 15:36:02 +0100

python-debian (0.1.8) unstable; urgency=low

  [ Filippo Giunchedi ]
  * Move tests to a separate subdirectory.

  [ Stefano Zacchiroli ]
  * Add examples dir for deb822 with a simple example.

  [ Adeodato Simó ]

  * Sync debian_support.py with the latest version from the secure-testing
    repository. Note that this removes support for version comparison without
    apt_pkg. (Our copy was modified in 0.1.2 to *accept* ~ in version strings,
    but comparison without apt_pkg was already broken by then.)

    Also, undo the change introduced for #431087, since we shouldn't be
    keeping incompatible versions of debian_support.py around, plus the
    desired functionality in that bug report is best provided by the deb822
    module. (Closes: #457697, #457854)

  * While rewriting the grep-maintainer example to use deb822.Packages to
    accommodate the above change, make it cope with stanzas without a
    maintainer field as well. (Closes: #457855)

  * Fix dump() method of deb822._multivalued. (Closes: #457929)

  * Small improvements to the exception handling in the grep-maintainer
    example.

  * Bump Standards-Version to 3.7.3 (no changes needed).

 -- Adeodato Simó <dato@net.com.org.es>  Fri, 28 Dec 2007 19:46:13 +0100

python-debian (0.1.7) unstable; urgency=low

  [ John Wright ]
  * debian_bundle/deb822.py, debian_bundle/test_deb822.py
    - Bug fix: Allow fields with blank (empty string) values.  Previously,
      these were parsed fine, but if you tried to dump the resulting Deb822
      object, you'd get an IndexError (because of how we handled fields whose
      values start with newlines).  Added a test case.
    - Fix the copy method of Deb822Dict so that it returns an object of the
      same type, rather than explicitly instantiating Deb822Dict (so that
      subclasses like Deb822 can directly use the copy method and have it "just
      work").  Added a test case.

  [ Stefano Zacchiroli ]
  * debian/control
    - mention the debfile module in the long description
    - promote Vcs-Bzr to a real field, now that dpkg supports it

 -- John Wright <jsw@debian.org>  Tue, 27 Nov 2007 16:25:33 -0700

python-debian (0.1.6) unstable; urgency=low

  [ Stefano Zacchiroli ]
  * debfile.py
    - bugfix: make md5sums top-level method acts as a proxy instead of
      returning a method
    - bugfix: use readlines() to iterate over the md5sums file since direct
      iteration on files is available only in python >= 2.5 (closes: #438804)
    - bugfix: support spaces in filenames when accessing md5sums; thanks to
      Romain Francoise for the patch (closes: #438909)

  [ John Wright ]
  * debian/pyversions:
    - Since there are some Python 2.4-isms in this package, support only Python
      >= 2.4, rather than all versions (Closes: #438920)

 -- Stefano Zacchiroli <zack@debian.org>  Sat, 08 Sep 2007 10:12:20 +0200

python-debian (0.1.5) unstable; urgency=low

  [ Stefano Zacchiroli ]
  * debfile.py
    - do not fail if extra ar members exist in a .deb, according to deb(5)
      extra ar members should be ignored (Closes: #438486). Also add the
      corresponding regression test to test_debfile.py
    - support both the (buggy) file naming scheme for TarFile of python << 2.5
      (e.g. "control") and of python >= 2.5 (e.g. "./control"). In addition,
      enable users to specify file members in three equivalent formats:
      "file", "./file", and "/file" (Closes: #438603)
  * deb822.py
    - add a deprecation warning (printed on stderr) when accessing the module
      as a top-level one; it should be rather used as "debian_bundle.deb822"

  [ John Wright ]
  * examples/debfile/ar, examples/debfile/changelog_head,
    examples/debfile/dpkg-info, examples/debfile/extract_cron:
    - Fix ImportError caused by importing modules as if they were top-level
      modules, rather than modules in the debian_bundle package
      (Closes: #438428)

 -- Stefano Zacchiroli <zack@debian.org>  Sun, 19 Aug 2007 09:38:20 +0200

python-debian (0.1.4) unstable; urgency=low

  [ James Westby ]
  * changelog.py
    - Add allow_empty_author option to changelog to allow the author line
      to have no information.

  [ Stefano Zacchiroli ]
  * debian/control
    - joining the team: add myself as an uploader
    - add Vcs-Bzr field pointing to our Bzr repository on bzr.debian.org
  * arfile.py / debfile.py
    - new modules implementing (read-only) dpkg-deb like access to .deb
      packages; when possible, access to information contained in .deb is made
      available via other debian_bundle classes (e.g. Changelog, Deb822, ...)
    - code contributed by Stefano Zacchiroli and Filippo Giunchedi
    - corresponding examples in examples/debfile
  * debian_support.py
    - yield dictionaries instead of tuples in Packages parsing and normalize
      to lower case 822 field names (Closes: #431087)
    - no longer require a space after a ':' in RFC 822 fields; fix bogus
      parse errors of Packages-like file with PackageFile() class
  * examples/
    - added grep-maintainer example to show the Packages parsing API

  [ John Wright ]
  * debian_bundle/deb822.py, debian_bundle/test_deb822.py, deb822.py:
    - Import latest version of deb822, and create a "dummy" top-level module
      for compatibility
    - For multiline fields that start with a newline (e.g. Files in a .dsc,
      MD5Sum in Release files), the line with the "Field:" should not end in
      trailing whitespace.  Fixed and added test cases.
  * setup.py:
    - The version wasn't getting updated, so I've renamed it to setup.py.in,
      and added a __CHANGELOG_VERSION__ placeholder
  * debian/rules:
    - Generate generate setup.py from setup.py.in, filling in the version
      information from debian/changelog
    - No longer delete deb822 files
  * debian/control:
    - Add myself as an uploader
    - Add Provides, Conflicts, and Replaces fields for python-deb822
    - When describing features, mention which modules they are implemented in
  * HISTORY.deb822, debian/docs:
    - Install old changelog for deb822 as
      /usr/share/doc/python-debian/HISTORY.deb822
  * debian_bundle/changelog.py:
    - Accept numbers, '+', and '.' in the distribution field, to match dpkg's
      behavior

 -- John Wright <jsw@debian.org>  Sun,  5 Aug 2007 00:41:24 -0600

python-debian (0.1.3) unstable; urgency=low

  [ James Westby ]
  * changelog.py
    - Add max_blocks parameter to Changelog constructor. This limits the
      number of blocks that will be parsed to that number. If you only need
      the latest entry then pass max_blocks=1 and you will only have one
      block. This is also useful to avoid trying to parse old changelog
      entries that don't follow the current format. (Closes: #429357)

  [ Reinhard Tartler ]
  * debian_bundle/changelog.py: don't fail if a changelog block is not
    parseable. Just return all changelog blocks we've been able to parse
    so far. (Closes: #429299)

 -- James Westby <jw+debian@jameswestby.net>  Sun, 17 Jun 2007 13:25:20 +0100

python-debian (0.1.2) unstable; urgency=low

  [ James Westby ]
  * debian_support.py
    - Support ~ in version numbers when python-apt is not installed.
  * Turn on the testsuites of changelog.py, and debtags.py in the build.
  * debtags.py
    - Rename with to with_ to avoid a warning on python2.5 as with will be
      a keyword in 2.6. (Closes: #409333)
  * Suggest python-apt and mention why in the README.

  [Reinhard Tartler]
  * Fix the regex matching the end line of a debian/changelog. Using
    improved regex contributed by Francois-Denis Gonthier, thanks!
    (Closes: #410880)
  * disable python_support.py testrun, it is missing in the branch.
  * add myself to uploaders.

 -- Reinhard Tartler <siretart@tauware.de>  Thu, 14 Jun 2007 19:54:13 +0100

python-debian (0.1.1) unstable; urgency=low

  [ John Wright ]
  * changelog.py:
    - Version class:
      + Subclass debian_support.Version, for rich comparison
      + Changing any attribute now automatically updates any other affected
        attribute (i.e. changing full_version will update all of the other
        attributes; changing debian_version will update full_version)
    - Changelog class:
      + Many "getter" and "setter" methods were replaced with properties (so
        they appear as regular object attributes).  Most set_* methods remain
        for compatibility, and they're the actual set methods for the
        properties anyway.  Please see README.changelog.
      + You can now assign a string to the version attribute, and it will be
        coerced into a Version object

  [ James Westby ]
  * changelog.py:
    - Added a method to write the changelog to an open file.
    - Allow single digit day with no extra space in the endline of a
      changelog. Hopefully this wont allow things to be parsed that will
      be rejected by the more important tools. It does allow more files
      to be parsed and used, and I'm not entirely sure what is right.
    - Allow uppercase characters in the version number when parsing
      changelogs. Thanks to Jelmer Vernooij for the report and the fix.
  * README.changelog:
    - Update the documentation to reflect the changes mentioned above
  * Add debian/NEWS to warn of the API changes.

  [ Enrico Zini ]
  * debtags.py:
    - Added various methods after the work on the inferrer of tag
      relationships
    - Added tagminer and pkgwalk examples

 -- James Westby <jw+debian@jameswestby.net>  Tue, 30 Jan 2007 20:56:44 +0000

python-debian (0.1.0) experimental; urgency=low

  * Initial release. (Closes: #381599)

 -- James Westby <jw+debian@jameswestby.net>  Tue, 15 Aug 2006 18:57:57 +0100<|MERGE_RESOLUTION|>--- conflicted
+++ resolved
@@ -1,15 +1,10 @@
 python-debian (0.1.46) UNRELEASED; urgency=medium
 
-<<<<<<< HEAD
   * Copyright.add_files_paragraph(): Append after the last existing
     files paragraph.
-
- -- Jelmer Vernooĳ <jelmer@debian.org>  Fri, 08 Jul 2022 15:11:03 +0100
-=======
   * RTS parser: Fix removing and then re-adding a paragraph.
 
  -- Jelmer Vernooĳ <jelmer@debian.org>  Fri, 08 Jul 2022 12:27:49 +0100
->>>>>>> b0d3db88
 
 python-debian (0.1.45) unstable; urgency=medium
 

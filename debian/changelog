--- conflicted
+++ resolved
@@ -10,7 +10,6 @@
       enable users to specify file members in three equivalent formats:
       "file", "./file", and "/file" (closes: #438603)
 
-<<<<<<< HEAD
   [ John Wright ]
   * examples/debfile/ar, examples/debfile/changelog_head,
     examples/debfile/dpkg-info, examples/debfile/extract_cron:
@@ -18,10 +17,7 @@
       modules, rather than modules in the debian_bundle package
       (Closes: #438428)
 
- -- John Wright <jsw@debian.org>  Fri, 17 Aug 2007 11:37:42 -0600
-=======
- -- Stefano Zacchiroli <zack@debian.org>  Sat, 18 Aug 2007 17:20:44 +0200
->>>>>>> 3058518a
+ -- John Wright <john.wright@hp.com>  Sat, 18 Aug 2007 11:11:55 -0600
 
 python-debian (0.1.4) unstable; urgency=low
 
